module.exports = {
  title: 'Prefect Docs',
  description: "Don't Panic.",
  head: [
    'link',
    {
      rel: 'icon',
      href: '/favicon.ico'
    }
  ],
  ga: 'UA-115585378-1',
  themeConfig: {
    repo: 'PrefectHQ/prefect',
    docsDir: 'docs',
    editLinks: true,
    // repoLabel: 'GitHub',
    logo: '/assets/logomark-color.svg',
    nav: [
      {
        text: 'Guide',
        link: '/guide/'
      },
      {
        text: 'API Reference',
        link: '/api/'
      }
    ],
    sidebar: {
      '/api/': [
        '/api/',
        'changelog',
        'coverage',
        {
          title: 'prefect',
          collapsable: true,
          children: ['triggers', 'schedules']
        },
        {
          title: 'prefect.client',
          collapsable: true,
          children: ['client/client', 'client/secrets']
        },
        {
          title: 'prefect.core',
          collapsable: true,
          children: ['core/task', 'core/flow', 'core/edge']
        },
        {
          title: 'prefect.engine',
          collapsable: true,
          children: [
            'engine/cloud',
            'engine/cache_validators',
            'engine/executors',
            'engine/flow_runner',
            'engine/result',
            'engine/result_handlers',
            'engine/signals',
            'engine/state',
            'engine/task_runner'
          ]
        },
        {
          title: 'prefect.environments',
          collapsable: true,
          children: [
            'environments/environment',
            'environments/base_environment',
            'environments/kubernetes/docker_on_kubernetes',
            'environments/kubernetes/dask_on_kubernetes'
          ]
        },
        {
          title: 'prefect.tasks',
          collapsable: true,
          children: [
            'tasks/airflow',
            'tasks/aws',
            'tasks/collections',
            'tasks/constants',
            'tasks/control_flow',
            'tasks/function',
            'tasks/github',
            'tasks/google',
            'tasks/kubernetes',
            'tasks/notifications',
            'tasks/operators',
            'tasks/shell',
            'tasks/sqlite',
            'tasks/strings'
          ]
        },
        {
          title: 'prefect.utilities',
          collapsable: true,
          children: [
            'utilities/collections',
            'utilities/configuration',
            'utilities/context',
            'utilities/debug',
            'utilities/environments',
            'utilities/executors',
            'utilities/graphql',
            'utilities/logging',
            'utilities/notifications',
            'utilities/serialization',
            'utilities/tasks'
          ]
        }
      ],
      '/guide/': [
        '/guide/',
        {
          title: 'Welcome',
          collapsable: false,
          children: [
            'welcome/what_is_prefect',
            'welcome/why_prefect',
            'welcome/prefect_design'
          ]
        },
        {
          title: 'Getting Started',
          collapsable: true,
          children: [
            'getting_started/installation',
            'getting_started/first-steps',
            'getting_started/next-steps'
          ]
        },
        {
          title: 'Tutorials',
          collapsable: true,
          children: [
            'tutorials/',
            'tutorials/etl',
            'tutorials/calculator',
            'tutorials/local-debugging',
            'tutorials/triggers-and-references',
            'tutorials/visualization',
            'tutorials/advanced-mapping',
            'tutorials/slack-notifications'
          ]
        },
        {
          title: 'Task Library',
          collapsable: true,
          children: [
            'task_library/',
            'task_library/airflow',
            'task_library/airtable',
            'task_library/aws',
            'task_library/collections',
            'task_library/constants',
            'task_library/control_flow',
            'task_library/function',
            'task_library/github',
            'task_library/google',
            'task_library/kubernetes',
            'task_library/notifications',
            'task_library/operators',
            'task_library/shell',
            'task_library/sqlite',
<<<<<<< HEAD
            'task_library/strings'
=======
            'task_library/strings',
            'task_library/twitter',
>>>>>>> a06aeaf2
          ]
        },
        {
          title: 'Core Concepts',
          collapsable: true,
          children: [
            // 'concepts/',
            'core_concepts/tasks',
            'core_concepts/flows',
            'core_concepts/parameters',
            'core_concepts/states',
            'core_concepts/mapping',
            'core_concepts/engine',
            'core_concepts/execution',
            'core_concepts/notifications',
            'core_concepts/results',
            'core_concepts/environments',
            'core_concepts/schedules',
            'core_concepts/configuration',
            'core_concepts/best-practices',
            'core_concepts/common-pitfalls'
          ]
        },
        {
          title: 'Cloud Concepts',
          collapsable: true,
          children: [
            'cloud_concepts/auth',
            'cloud_concepts/ui',
            'cloud_concepts/graphql',
            'cloud_concepts/projects',
            'cloud_concepts/flows',
            'cloud_concepts/flow_runs',
            'cloud_concepts/scheduled-flows',
            'cloud_concepts/secrets'
          ]
        },
        {
          title: 'Examples',
          collapsable: true,
          children: [
            'examples/airflow_tutorial_dag',
            'examples/etl',
            'examples/github_release_cycle',
            'examples/map_reduce',
            'examples/parameterized_flow',
<<<<<<< HEAD
            'examples/retries_with_mapping'
=======
            'examples/retries_with_mapping',
            'examples/twitter_to_airtable',
>>>>>>> a06aeaf2
          ]
        },
        {
          title: 'PINs',
          collapsable: true,
          children: [
            'PINs/',
            'PINs/PIN-1-Introduce-PINs',
            'PINs/PIN-2-Result-Handlers',
            'PINs/PIN-3-Agent-Environment',
            'PINs/PIN-4-Result-Objects',
            'PINs/PIN-5-Combining-Tasks'
          ]
        },
        {
          title: 'Development',
          collapsable: true,
          children: [
            'development/overview',
            'development/style',
            'development/documentation',
            'development/tests',
            'development/contributing'
          ]
        }
      ]
    }
  },
  markdown: {
    config: md => {
      md.use(require('markdown-it-attrs'))
      md.use(require('markdown-it-checkbox'))
    }
  }
}<|MERGE_RESOLUTION|>--- conflicted
+++ resolved
@@ -161,12 +161,9 @@
             'task_library/operators',
             'task_library/shell',
             'task_library/sqlite',
-<<<<<<< HEAD
             'task_library/strings'
-=======
             'task_library/strings',
-            'task_library/twitter',
->>>>>>> a06aeaf2
+            'task_library/twitter'
           ]
         },
         {
@@ -213,12 +210,8 @@
             'examples/github_release_cycle',
             'examples/map_reduce',
             'examples/parameterized_flow',
-<<<<<<< HEAD
-            'examples/retries_with_mapping'
-=======
             'examples/retries_with_mapping',
-            'examples/twitter_to_airtable',
->>>>>>> a06aeaf2
+            'examples/twitter_to_airtable'
           ]
         },
         {
