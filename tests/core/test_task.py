import json
import logging
import uuid
from datetime import timedelta
from typing import Any, Union

import pytest

import prefect
from prefect.core import Edge, Flow, Parameter, Task
from prefect.engine.cache_validators import all_inputs, duration_only, never_use
from prefect.engine.result_handlers import JSONResultHandler, ResultHandler
from prefect.utilities.configuration import set_temporary_config
from prefect.utilities.tasks import task


class AddTask(Task):
    def run(self, x, y=1):
        return x + y


class TestCreateTask:
    """Test various Task constructors"""

    def test_create_task_with_no_args(self):
        """Tasks can be created with no arguments"""
        assert Task()

    def test_create_task_with_name(self):
        t1 = Task()
        assert t1.name == "Task"

        t2 = Task(name="test")
        assert t2.name == "test"

    def test_create_task_with_slug(self):
        t1 = Task()
        assert t1.slug is None

        t2 = Task(slug="test")
        assert t2.slug == "test"

    def test_create_task_with_max_retries(self):
        t1 = Task()
        assert t1.max_retries == 0

        t2 = Task(max_retries=5, retry_delay=timedelta(0))
        assert t2.max_retries == 5

    def test_create_task_with_retry_delay(self):
        t2 = Task(retry_delay=timedelta(seconds=30))
        assert t2.retry_delay == timedelta(seconds=30)

    def test_create_task_with_max_retries_and_no_retry_delay(self):
        with pytest.raises(ValueError):
            Task(max_retries=1, retry_delay=None)

    def test_create_task_with_timeout(self):
        t1 = Task()
        assert t1.timeout == None

        with pytest.raises(TypeError):
            Task(timeout=0.5)

        t3 = Task(timeout=1)
        assert t3.timeout == 1

        with set_temporary_config({"tasks.defaults.timeout": 3}):
            t4 = Task()
            assert t4.timeout == 3

    def test_create_task_with_trigger(self):
        t1 = Task()
        assert t1.trigger is prefect.triggers.all_successful

        t2 = Task(trigger=prefect.triggers.all_failed)
        assert t2.trigger == prefect.triggers.all_failed

    def test_create_task_without_state_handler(self):
        assert Task().state_handlers == []

    @pytest.mark.parametrize("handlers", [[lambda *a: 1], [lambda *a: 1, lambda *a: 2]])
    def test_create_task_with_state_handler(self, handlers):
        assert Task(state_handlers=handlers).state_handlers == handlers

    def test_create_task_with_on_failure(self):
        t = Task(on_failure=lambda *args: None)
        assert len(t.state_handlers) == 1

    def test_create_task_illegal_handler(self):
        with pytest.raises(TypeError):
            Task(state_handlers=lambda *a: 1)

    def test_class_instantiation_rejects_varargs(self):
        with pytest.raises(ValueError):

            class VarArgsTask(Task):
                def run(self, x, *y):
                    pass

    def test_class_instantiation_rejects_mapped_kwarg(self):
        with pytest.raises(ValueError):

            class MappedTasks(Task):
                def run(self, x, mapped):
                    pass

        with pytest.raises(ValueError):

            class MappedTasks(Task):
                def run(self, x, mapped=None):
                    pass

    def test_class_instantiation_rejects_upstream_tasks_kwarg(self):
        with pytest.raises(ValueError):

            class UpstreamTasks(Task):
                def run(self, x, upstream_tasks):
                    pass

        with pytest.raises(ValueError):

            class UpstreamTasks(Task):
                def run(self, x, upstream_tasks=None):
                    pass

<<<<<<< HEAD
    def test_class_instantiation_rejects_flow_kwarg(self):
        with pytest.raises(ValueError):

            class FlowTasks(Task):
                def run(self, x, flow):
=======
    def test_class_instantiation_rejects_task_args_kwarg(self):
        with pytest.raises(ValueError):

            class TaskArgs(Task):
                def run(self, x, task_args):
>>>>>>> e854c7ff
                    pass

        with pytest.raises(ValueError):

<<<<<<< HEAD
            class FlowTasks(Task):
                def run(self, x, flow=None):
=======
            class TaskArgs(Task):
                def run(self, x, task_args=None):
>>>>>>> e854c7ff
                    pass

    def test_create_task_with_and_without_cache_for(self):
        t1 = Task()
        assert t1.cache_validator is never_use
        t2 = Task(cache_for=timedelta(days=1))
        assert t2.cache_validator is duration_only
        t3 = Task(cache_for=timedelta(days=1), cache_validator=all_inputs)
        assert t3.cache_validator is all_inputs

    def test_bad_cache_kwarg_combo(self):
        with pytest.warns(UserWarning, match=".*Task will not be cached.*"):
            Task(cache_validator=all_inputs)

    def test_create_task_with_and_without_result_handler(self):
        t1 = Task()
        assert t1.result_handler is None
        t2 = Task(result_handler=JSONResultHandler())
        assert isinstance(t2.result_handler, ResultHandler)
        assert isinstance(t2.result_handler, JSONResultHandler)

    def test_create_parameter_uses_json_result_handler(self):
        p = Parameter("p")
        assert isinstance(p.result_handler, JSONResultHandler)

    def test_create_task_with_and_without_checkpoint(self):
        t = Task()
        assert t.checkpoint is False

        s = Task(checkpoint=True)
        assert s.checkpoint is True

        with set_temporary_config({"tasks.defaults.checkpoint": True}):
            r = Task()
        assert r.checkpoint is True

    def test_create_parameter_always_checkpoints(self):
        with set_temporary_config({"tasks.defaults.checkpoint": False}):
            p = Parameter("p")
        assert p.checkpoint is True


def test_task_has_logger():
    t = Task()
    assert isinstance(t.logger, logging.Logger)
    assert t.logger.name == "prefect.Task"


def test_task_produces_no_result():
    t = Task()
    assert t.run() is None


def test_task_is_not_iterable():
    t = Task()
    with pytest.raises(TypeError):
        list(t)


def test_tags_are_added_when_arguments_are_bound():
    t1 = AddTask(tags=["math"])
    t2 = AddTask(tags=["math"])

    with prefect.context(tags=["test"]):
        with Flow(name="test"):
            t1.bind(1, 2)
            t3 = t2(1, 2)

    assert t1.tags == {"math", "test"}
    assert t3.tags == {"math", "test"}


def test_tags():
    t1 = Task()
    assert t1.tags == set()

    with pytest.raises(TypeError):
        Task(tags="test")

    t3 = Task(tags=["test", "test2", "test"])
    assert t3.tags == set(["test", "test2"])

    with prefect.context(tags=["test"]):
        t4 = Task()
        assert t4.tags == set(["test"])

    with prefect.context(tags=["test1", "test2"]):
        t5 = Task(tags=["test3"])
        assert t5.tags == set(["test1", "test2", "test3"])


class TestInputsOutputs:
    class add(Task):
        def run(self, x, y: int = 1) -> int:
            return x + y

    @task
    def mult(x, y: int = 1) -> int:
        return x * y

    def test_inputs(self):
        assert self.add().inputs() == dict(
            x=dict(type=Any, required=True, default=None),
            y=dict(type=int, required=False, default=1),
        )

    def test_inputs_task_decorator(self):
        with Flow("test"):
            assert self.mult(x=1).inputs() == dict(
                x=dict(type=Any, required=True, default=None),
                y=dict(type=int, required=False, default=1),
            )

    def test_outputs(self):
        assert self.add().outputs() == int

    def test_outputs_task_decorator(self):
        with Flow("test"):
            assert self.mult(x=1).outputs() == int


class TestTaskCopy:
    def test_copy_copies(self):
        class CopyTask(Task):
            class_attr = 42

            def __init__(self, instance_val, **kwargs):
                self.instance_val = instance_val
                super().__init__(**kwargs)

            def run(self, run_val):
                return (run_val, self.class_attr, self.instance_val)

        ct = CopyTask("username")
        other = ct.copy()
        assert isinstance(other, CopyTask)
        assert ct is not other
        assert hash(ct) != hash(other)
        assert ct != other
        assert other.run("pass") == ("pass", 42, "username")

    def test_copy_warns_if_dependencies_in_active_flow(self):
        t1 = Task()
        t2 = Task()

        with Flow(name="test"):
            t1.set_dependencies(downstream_tasks=[t2])
            with pytest.warns(UserWarning):
                t1.copy()

            with Flow(name="test"):
                # no dependencies in this flow
                t1.copy()

    def test_copy_changes_id(self):
        t1 = Task()
        t2 = t1.copy()
        assert t1.id != t2.id

    def test_copy_accepts_task_args(self):
        t = Task()
        t2 = t.copy(name="new-task")
        t3 = t.copy(**{"max_retries": 4200})

        assert t2.name == "new-task"
        assert t3.max_retries == 4200


def test_task_has_id():
    t1 = Task()
    t2 = Task()

    assert t1.id and t1.id != t2.id


def test_task_id_must_be_uuid():
    t = Task()

    with pytest.raises(ValueError):
        t.id = 1
    with pytest.raises(ValueError):
        t.id = "1"

    t.id = str(uuid.uuid4())


class TestDependencies:
    def test_set_downstream(self):
        f = Flow(name="test")
        t1 = Task()
        t2 = Task()
        t1.set_downstream(t2, flow=f)
        assert Edge(t1, t2) in f.edges

    def test_set_downstream_context(self):
        with Flow(name="test") as f:
            t1 = Task()
            t2 = Task()
            t1.set_downstream(t2)
            assert Edge(t1, t2) in f.edges

    def test_set_downstream_no_flow(self):
        f = Flow(name="test")
        t1 = Task()
        t2 = Task()
        with pytest.raises(ValueError) as exc:
            t1.set_downstream(t2)
        assert "No Flow was passed" in str(exc.value)

    def test_set_upstream(self):
        f = Flow(name="test")
        t1 = Task()
        t2 = Task()
        t2.set_upstream(t1, flow=f)
        assert Edge(t1, t2) in f.edges

    def test_set_upstream_context(self):
        with Flow(name="test") as f:
            t1 = Task()
            t2 = Task()
            t2.set_upstream(t1)
            assert Edge(t1, t2) in f.edges

    def test_set_upstream_no_flow(self):
        f = Flow(name="test")
        t1 = Task()
        t2 = Task()
        with pytest.raises(ValueError) as exc:
            t2.set_upstream(t1)
        assert "No Flow was passed" in str(exc.value)


class TestSerialization:
    def test_serialization(self):
        t = Task(name="test")
        s = t.serialize()

        assert isinstance(s, dict)
        assert s["id"] == t.id
        assert s["type"] == "prefect.core.task.Task"
        assert s["name"] == t.name

    def test_subclass_serialization(self):
        class NewTask(Task):
            pass

        s = NewTask().serialize()

        assert isinstance(s, dict)
        assert s["type"].endswith(".NewTask")

    def test_deserialization(self):
        t = Task(name="test")
        s = t.serialize()
        t2 = prefect.serialization.task.TaskSchema().load(s)
        assert isinstance(t2, Task)
        assert t2.name == t.name

    def test_subclass_deserialization(self):
        class NewTask(Task):
            pass

        t = NewTask(name="test")
        s = t.serialize()
        t2 = prefect.serialization.task.TaskSchema().load(s)
        assert type(t2) is Task
        assert not isinstance(t2, NewTask)
        assert t2.name == t.name

    def test_parameter_serialization(self):
        p = Parameter(name="p")
        serialized = p.serialize()
        assert serialized["name"] == "p"
        assert serialized["default"] is None
        assert serialized["required"] is True

    def test_parameter_deserialization(self):
        p = Parameter(name="p")
        serialized = p.serialize()
        p2 = prefect.serialization.task.ParameterSchema().load(serialized)
        assert isinstance(p2, Parameter)
        assert p2.name == p.name
        assert p2.required == p.required
        assert p2.default == p.default


class TestTaskArgs:
    def test_task_args_raises_for_non_attrs(self):
        t = Task()
        with Flow(name="test") as f:
            with pytest.raises(AttributeError) as exc:
                res = t(task_args={"foo": "bar"})

        assert "foo" in str(exc.value)

    @pytest.mark.parametrize(
        "attr,val",
        [
            ("name", "foo-bar"),
            ("slug", "foo-bar"),
            ("max_retries", 4200),
            ("retry_delay", timedelta(seconds=1)),
            ("timeout", 12),
            ("skip_on_upstream_skip", False),
            ("cache_for", timedelta(seconds=1)),
        ],
    )
    def test_task_args_sets_new_attrs(self, attr, val):
        t = Task()
        with Flow(name="test") as f:
            res = t(task_args={attr: val})

        assert getattr(f.tasks.pop(), attr) == val

    def test_tags_are_appended_to_when_updating_with_task_args(self):
        t = AddTask(tags=["math"])

        with prefect.context(tags=["test"]):
            with Flow(name="test"):
                t2 = t(1, 2, task_args={"name": "test-tags", "tags": ["new-tag"]})

        assert t2.tags == {"math", "test", "new-tag"}<|MERGE_RESOLUTION|>--- conflicted
+++ resolved
@@ -124,30 +124,30 @@
                 def run(self, x, upstream_tasks=None):
                     pass
 
-<<<<<<< HEAD
     def test_class_instantiation_rejects_flow_kwarg(self):
         with pytest.raises(ValueError):
 
             class FlowTasks(Task):
                 def run(self, x, flow):
-=======
+                    pass
+
+        with pytest.raises(ValueError):
+
+            class FlowTasks(Task):
+                def run(self, x, flow=None):
+                    pass
+
     def test_class_instantiation_rejects_task_args_kwarg(self):
         with pytest.raises(ValueError):
 
             class TaskArgs(Task):
                 def run(self, x, task_args):
->>>>>>> e854c7ff
-                    pass
-
-        with pytest.raises(ValueError):
-
-<<<<<<< HEAD
-            class FlowTasks(Task):
-                def run(self, x, flow=None):
-=======
+                    pass
+
+        with pytest.raises(ValueError):
+
             class TaskArgs(Task):
                 def run(self, x, task_args=None):
->>>>>>> e854c7ff
                     pass
 
     def test_create_task_with_and_without_cache_for(self):
