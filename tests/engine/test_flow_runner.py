--- conflicted
+++ resolved
@@ -1369,7 +1369,6 @@
         assert isinstance(state.result[res], Scheduled)
 
 
-<<<<<<< HEAD
 def test_task_contexts_are_provided_to_tasks():
     @prefect.task(name="rc", slug="rc")
     def return_context():
@@ -1383,12 +1382,12 @@
     assert ctx["task_id"] == rc.id
     assert ctx["task_name"] == rc.name
     assert ctx["task_slug"] == rc.slug
-=======
+
+
 def test_paused_tasks_stay_paused_when_run():
     t = Task()
     f = Flow(tasks=[t])
 
     state = f.run(task_states={t: Paused()}, return_tasks=[t])
     assert state.is_running()
-    assert isinstance(state.result[t], Paused)
->>>>>>> 718aac72
+    assert isinstance(state.result[t], Paused)