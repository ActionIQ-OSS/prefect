--- conflicted
+++ resolved
@@ -164,7 +164,6 @@
             ) as f:
                 flow = cloudpickle.load(f)
 
-<<<<<<< HEAD
                 ## populate global secrets
                 secrets = prefect.context.get("secrets", {})
                 for secret in flow.storage.secrets:
@@ -172,13 +171,8 @@
 
                 with prefect.context(secrets=secrets):
                     runner_cls = get_default_flow_runner_class()
-                    executor_cls = get_default_executor_class()()
+                    executor_cls = get_default_executor_class()(**self.executor_kwargs)
                     runner_cls(flow=flow).run(executor=executor_cls)
-=======
-                runner_cls = get_default_flow_runner_class()
-                executor_cls = get_default_executor_class()(**self.executor_kwargs)
-                runner_cls(flow=flow).run(executor=executor_cls)
->>>>>>> 67d7a61c
         except Exception as exc:
             self.logger.exception(
                 "Unexpected error raised during flow run: {}".format(exc)
