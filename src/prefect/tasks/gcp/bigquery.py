from pathlib import Path
from typing import List, Union

from google.cloud import bigquery
from google.cloud.exceptions import NotFound

from prefect.core import Task
from prefect.engine.signals import SUCCESS
from prefect.utilities.gcp import get_bigquery_client
from prefect.utilities.tasks import defaults_from_attrs


class BigQueryTask(Task):
    """
    Task for executing queries against a Google BigQuery table and (optionally) returning
    the results.  Note that _all_ initialization settings can be provided / overwritten at runtime.

    Args:
        - query (str, optional): a string of the query to execute
        - query_params (list[tuple], optional): a list of 3-tuples specifying BigQuery query
            parameters; currently only scalar query parameters are supported.  See [the Google
            documentation](https://cloud.google.com/bigquery/docs/parameterized-queries#bigquery-query-params-python)
            for more details on how both the query and the query parameters should be formatted
        - project (str, optional): the project to initialize the BigQuery Client with; if not
            provided, will default to the one inferred from your credentials
        - location (str, optional): location of the dataset that will be queried; defaults to "US"
        - dry_run_max_bytes (int, optional): if provided, the maximum number of bytes the query
            is allowed to process; this will be determined by executing a dry run and raising a
            `ValueError` if the maximum is exceeded
        - dataset_dest (str, optional): the optional name of a destination dataset to write the
            query results to, if you don't want them returned; if provided, `table_dest` must
            also be provided
        - table_dest (str, optional): the optional name of a destination table to write the
<<<<<<< HEAD
            query results to, if you don't want them returned; if provided, `dataset_dest` must also be
            provided
        - to_dataframe (bool, optional): if provided, returns the results of the query as a pandas dataframe 
            instead of a list of `bigquery.table.Row` objects. Defaults to False
        - job_config (dict, optional): an optional dictionary of job configuration parameters; note that
            the parameters provided here must be pickleable (e.g., dataset references will be rejected)
=======
            query results to, if you don't want them returned; if provided, `dataset_dest` must
            also be provided
        - job_config (dict, optional): an optional dictionary of job configuration parameters;
            note that the parameters provided here must be pickleable (e.g., dataset references
            will be rejected)
>>>>>>> 0075f99b
        - **kwargs (optional): additional kwargs to pass to the `Task` constructor
    """

    def __init__(
        self,
        query: str = None,
        query_params: List[tuple] = None,  # 3-tuples
        project: str = None,
        location: str = "US",
        dry_run_max_bytes: int = None,
        dataset_dest: str = None,
        table_dest: str = None,
        to_dataframe: bool = False,
        job_config: dict = None,
        **kwargs,
    ):
        self.query = query
        self.query_params = query_params
        self.project = project
        self.location = location
        self.dry_run_max_bytes = dry_run_max_bytes
        self.dataset_dest = dataset_dest
        self.table_dest = table_dest
        self.to_dataframe = to_dataframe
        self.job_config = job_config or {}
        super().__init__(**kwargs)

    @defaults_from_attrs(
        "query",
        "query_params",
        "project",
        "location",
        "dry_run_max_bytes",
        "dataset_dest",
        "table_dest",
        "to_dataframe",
        "job_config",
    )
    def run(
        self,
        query: str = None,
        query_params: List[tuple] = None,
        project: str = None,
        location: str = "US",
        dry_run_max_bytes: int = None,
        credentials: dict = None,
        dataset_dest: str = None,
        table_dest: str = None,
        to_dataframe: bool = False,
        job_config: dict = None,
    ):
        """
        Run method for this Task.  Invoked by _calling_ this Task within a Flow context, after
        initialization.

        Args:
            - query (str, optional): a string of the query to execute
            - query_params (list[tuple], optional): a list of 3-tuples specifying BigQuery
                query parameters; currently only scalar query parameters are supported. See
                [the Google
                documentation](https://cloud.google.com/bigquery/docs/parameterized-queries#bigquery-query-params-python)
                for more details on how both the query and the query parameters should be
                formatted
            - project (str, optional): the project to initialize the BigQuery Client with; if
                not provided, will default to the one inferred from your credentials
            - location (str, optional): location of the dataset that will be queried; defaults
                to "US"
            - dry_run_max_bytes (int, optional): if provided, the maximum number of bytes the
                query is allowed to process; this will be determined by executing a dry run and
                raising a `ValueError` if the maximum is exceeded
            - credentials (dict, optional): a JSON document containing Google Cloud credentials.
                You should provide these at runtime with an upstream Secret task.  If not
                provided, Prefect will first check `context` for `GCP_CREDENTIALS` and lastly
                will use default Google client logic.
            - dataset_dest (str, optional): the optional name of a destination dataset to write the
                query results to, if you don't want them returned; if provided, `table_dest`
                must also be provided
            - table_dest (str, optional): the optional name of a destination table to write the
<<<<<<< HEAD
                query results to, if you don't want them returned; if provided, `dataset_dest` must also be
                provided
            - to_dataframe (bool, optional): if provided, returns the results of the query as a pandas dataframe 
                instead of a list of `bigquery.table.Row` objects. Defaults to False
            - job_config (dict, optional): an optional dictionary of job configuration parameters; note that
                the parameters provided here must be pickleable (e.g., dataset references will be rejected)
=======
                query results to, if you don't want them returned; if provided, `dataset_dest`
                must also be provided
            - job_config (dict, optional): an optional dictionary of job configuration
                parameters; note that the parameters provided here must be pickleable (e.g.,
                dataset references will be rejected)
>>>>>>> 0075f99b

        Raises:
            - ValueError: if the `query` is `None`
            - ValueError: if only one of `dataset_dest` / `table_dest` is provided
            - ValueError: if the query will execeed `dry_run_max_bytes`

        Returns:
            - list: a fully populated list of Query results, with one item per row
        """
        # check for any argument inconsistencies
        if query is None:
            raise ValueError("No query provided.")
        if sum([dataset_dest is None, table_dest is None]) == 1:
            raise ValueError(
                "Both `dataset_dest` and `table_dest` must be provided if writing to a "
                "destination table."
            )

        # create client
        client = get_bigquery_client(project=project, credentials=credentials)

        # setup jobconfig
        job_config = bigquery.QueryJobConfig(**job_config)
        if query_params is not None:
            hydrated_params = [
                bigquery.ScalarQueryParameter(*qp) for qp in query_params
            ]
            job_config.query_parameters = hydrated_params

        # perform dry_run if requested
        if dry_run_max_bytes is not None:
            old_info = dict(
                dry_run=job_config.dry_run, use_query_cache=job_config.use_query_cache
            )
            job_config.dry_run = True
            job_config.use_query_cache = False
            self.logger.debug("Performing a dry run...")
            query_job = client.query(query, location=location, job_config=job_config)
            if query_job.total_bytes_processed > dry_run_max_bytes:
                msg = (
                    "Query will process {0} bytes which is above the set maximum of {1} "
                    "for this task."
                ).format(query_job.total_bytes_processed, dry_run_max_bytes)
                raise ValueError(msg)
            job_config.dry_run = old_info["dry_run"]
            job_config.use_query_cache = old_info["use_query_cache"]

        # if writing to a destination table
        if dataset_dest is not None:
            table_ref = client.dataset(dataset_dest).table(table_dest)
            job_config.destination = table_ref

        query_job = client.query(query, location=location, job_config=job_config)

        ## if returning the results as a dataframe
        if to_dataframe:
            return query_job.result().to_dataframe()
        ## else if returning as a list of bigquery.table.Row objects (default)
        else:
            return list(query_job.result())


class BigQueryStreamingInsert(Task):
    """
    Task for insert records in a Google BigQuery table via [the streaming
    API](https://cloud.google.com/bigquery/streaming-data-into-bigquery).  Note that all of
    these settings can optionally be provided or overwritten at runtime.

    Args:
        - dataset_id (str, optional): the id of a destination dataset to write the
            records to
        - table (str, optional): the name of a destination table to write the
            records to
        - project (str, optional): the project to initialize the BigQuery Client with; if not
            provided, will default to the one inferred from your credentials
        - location (str, optional): location of the dataset that will be written to; defaults
            to "US"
        - **kwargs (optional): additional kwargs to pass to the `Task` constructor
    """

    def __init__(
        self,
        dataset_id: str = None,
        table: str = None,
        project: str = None,
        location: str = "US",
        **kwargs,
    ):
        self.dataset_id = dataset_id
        self.table = table
        self.project = project
        self.location = location
        super().__init__(**kwargs)

    @defaults_from_attrs("dataset_id", "table", "project", "location")
    def run(
        self,
        records: List[dict],
        dataset_id: str = None,
        table: str = None,
        project: str = None,
        location: str = "US",
        credentials: dict = None,
        **kwargs,
    ):
        """
        Run method for this Task.  Invoked by _calling_ this Task within a Flow context, after
        initialization.

        Args:
            - records (list[dict]): the list of records to insert as rows into the BigQuery
                table; each item in the list should be a dictionary whose keys correspond to
                columns in the table
            - dataset_id (str, optional): the id of a destination dataset to write the records
                to; if not provided here, will default to the one provided at initialization
            - table (str, optional): the name of a destination table to write the
                records to; if not provided here, will default to the one provided at initialization
            - project (str, optional): the project to initialize the BigQuery Client with; if
                not provided, will default to the one inferred from your credentials
            - location (str, optional): location of the dataset that will be written to;
                defaults to "US"
            - credentials (dict, optional): a JSON document containing Google Cloud
                credentials.  You should provide these at runtime with an upstream Secret task.
                If not provided, Prefect will first check `context` for `GCP_CREDENTIALS` and
                lastly will use default Google client logic.
            - **kwargs (optional): additional kwargs to pass to the `insert_rows_json` method;
                see the documentation here:
                https://googleapis.github.io/google-cloud-python/latest/bigquery/generated/google.cloud.bigquery.client.Client.html

        Raises:
            - ValueError: if all required arguments haven't been provided
            - ValueError: if any of the records result in errors

        Returns:
            - the response from `insert_rows_json`
        """
        # check for any argument inconsistencies
        if dataset_id is None or table is None:
            raise ValueError("Both dataset_id and table must be provided.")

        # create client
        client = get_bigquery_client(project=project, credentials=credentials)

        # get table reference
        table_ref = client.dataset(dataset_id).table(table)

        # stream data in
        response = client.insert_rows_json(table=table_ref, json_rows=records, **kwargs)

        errors = []
        output = []
        for row in response:
            output.append(row)
            if "errors" in row:
                errors.append(row["errors"])

        if errors:
            raise ValueError(errors)

        return output


class BigQueryLoadGoogleCloudStorage(Task):
    """
    Task for insert records in a Google BigQuery table via a [load
    job](https://cloud.google.com/bigquery/docs/loading-data).  Note that all of these settings
    can optionally be provided or overwritten at runtime.

    Args:
        - uri (str, optional): GCS path to load data from
        - dataset_id (str, optional): the id of a destination dataset to write the
            records to
        - table (str, optional): the name of a destination table to write the
            records to
        - project (str, optional): the project to initialize the BigQuery Client with; if not
            provided, will default to the one inferred from your credentials
        - schema (List[bigquery.SchemaField], optional): the schema to use when creating the table
        - location (str, optional): location of the dataset that will be queried; defaults to "US"
        - **kwargs (optional): additional kwargs to pass to the `Task` constructor
    """

    def __init__(
        self,
        uri: str = None,
        dataset_id: str = None,
        table: str = None,
        project: str = None,
        schema: List[bigquery.SchemaField] = None,
        location: str = "US",
        **kwargs,
    ):
        self.uri = uri
        self.dataset_id = dataset_id
        self.table = table
        self.project = project
        self.schema = schema
        self.location = location
        super().__init__(**kwargs)

    @defaults_from_attrs("uri", "dataset_id", "table", "project", "location")
    def run(
        self,
        uri: str = None,
        dataset_id: str = None,
        table: str = None,
        project: str = None,
        schema: List[bigquery.SchemaField] = None,
        location: str = "US",
        credentials: dict = None,
        **kwargs,
    ):
        """
        Run method for this Task.  Invoked by _calling_ this Task within a Flow context, after
        initialization.

        Args:
            - uri (str, optional): GCS path to load data from
            - dataset_id (str, optional): the id of a destination dataset to write the
                records to; if not provided here, will default to the one provided at initialization
            - table (str, optional): the name of a destination table to write the
                records to; if not provided here, will default to the one provided at initialization
            - project (str, optional): the project to initialize the BigQuery Client with; if
                not provided, will default to the one inferred from your credentials
            - schema (List[bigquery.SchemaField], optional): the schema to use when creating
                the table
            - location (str, optional): location of the dataset that will be written to;
                defaults to "US"
            - credentials (dict, optional): a JSON document containing Google Cloud
                credentials.  You should provide these at runtime with an upstream Secret task.
                If not provided, Prefect will first check `context` for `GCP_CREDENTIALS` and
                lastly will use default Google client logic.
            - **kwargs (optional): additional kwargs to pass to the `bigquery.LoadJobConfig`;
                see the documentation here:
                https://googleapis.github.io/google-cloud-python/latest/bigquery/generated/google.cloud.bigquery.client.Client.html

        Raises:
            - ValueError: if all required arguments haven't been provided
            - ValueError: if the load job results in an error

        Returns:
            - the response from `load_table_from_uri`
        """
        # check for any argument inconsistencies
        if dataset_id is None or table is None:
            raise ValueError("Both dataset_id and table must be provided.")

        # create client
        client = get_bigquery_client(project=project, credentials=credentials)

        # get table reference
        table_ref = client.dataset(dataset_id).table(table)

        # load data
        autodetect = kwargs.pop("autodetect", True)
        job_config = bigquery.LoadJobConfig(autodetect=autodetect, **kwargs)
        if schema:
            job_config.schema = schema
        load_job = client.load_table_from_uri(uri, table_ref, job_config=job_config)
        load_job.result()  # block until job is finished


class BigQueryLoadFile(Task):
    """
    Task for insert records in a Google BigQuery table via a [load
    job](https://cloud.google.com/bigquery/docs/loading-data).  Note that all of these settings
    can optionally be provided or overwritten at runtime.

    Args:
        - file (Union[str, path-like object], optional): A string or path-like object of the
            file to be loaded
        - rewind (bool, optional): if True, seek to the beginning of the file handle before
            reading the file
        - size (int, optional):  the number of bytes to read from the file handle. If size is
            None or large, resumable upload will be used. Otherwise, multipart upload will be
            used.
        - dataset_id (str, optional): the id of a destination dataset to write the records to
        - table (str, optional): the name of a destination table to write the records to
        - project (str, optional): the project to initialize the BigQuery Client with; if not
            provided, will default to the one inferred from your credentials
        - schema (List[bigquery.SchemaField], optional): the schema to use when creating the
            table
        - location (str, optional): location of the dataset that will be queried; defaults to
            "US"
        - **kwargs (optional): additional kwargs to pass to the `Task` constructor
    """

    def __init__(
        self,
        file: Union[str, Path] = None,
        rewind: bool = False,
        size: int = None,
        num_retries: int = 6,
        dataset_id: str = None,
        table: str = None,
        project: str = None,
        schema: List[bigquery.SchemaField] = None,
        location: str = "US",
        **kwargs,
    ):
        self.file = file
        self.rewind = rewind
        self.size = size
        self.num_retries = num_retries
        self.dataset_id = dataset_id
        self.table = table
        self.project = project
        self.schema = schema
        self.location = location
        super().__init__(**kwargs)

    @defaults_from_attrs(
        "file",
        "rewind",
        "size",
        "num_retries",
        "dataset_id",
        "table",
        "project",
        "location",
    )
    def run(
        self,
        file: Union[str, Path] = None,
        rewind: bool = False,
        size: int = None,
        num_retries: int = 6,
        dataset_id: str = None,
        table: str = None,
        project: str = None,
        schema: List[bigquery.SchemaField] = None,
        location: str = "US",
        credentials: dict = None,
        **kwargs,
    ):
        """
        Run method for this Task. Invoked by _calling_ this Task within a Flow context, after
        initialization.

        Args:
            - file (Union[str, path-liike object], optional): A string or path-like object of
                the file to be loaded
            - rewind (bool, optional): if True, seek to the beginning of the file handle before
                reading the file
            - size (int, optional):  the number of bytes to read from the file handle. If size
                is None or large, resumable upload will be used. Otherwise, multipart upload
                will be used.
            - dataset_id (str, optional): the id of a destination dataset to write the records
                to; if not provided here, will default to the one provided at initialization
            - table (str, optional): the name of a destination table to write the records to;
                if not provided here, will default to the one provided at initialization
            - project (str, optional): the project to initialize the BigQuery Client with; if
                not provided, will default to the one inferred from your credentials
            - schema (List[bigquery.SchemaField], optional): the schema to use when creating
                the table
            - location (str, optional): location of the dataset that will be written to;
                defaults to "US"
            - credentials (dict, optional): a JSON document containing Google Cloud
                credentials.  You should provide these at runtime with an upstream Secret task.
            - **kwargs (optional): additional kwargs to pass to the `bigquery.LoadJobConfig`;
                see the documentation here:
                https://googleapis.github.io/google-cloud-python/latest/bigquery/generated/google.cloud.bigquery.client.Client.html

        Raises:
            - ValueError: if all required arguments haven't been provided or file does not exist
            - IOError: if file can't be opened and read
            - ValueError: if the load job results in an error

        Returns:
            - the response from `load_table_from_file`
        """
        # check for any argument inconsistencies
        if dataset_id is None or table is None:
            raise ValueError("Both dataset_id and table must be provided.")
        try:
            path = Path(file)
        except Exception:
            raise ValueError("A string or path-like object must be provided.")
        if not path.is_file():
            raise ValueError(f"File {path.as_posix()} does not exist.")

        # create client
        client = get_bigquery_client(project=project, credentials=credentials,)

        # get table reference
        table_ref = client.dataset(dataset_id).table(table)

        # configure job
        autodetect = kwargs.pop("autodetect", True)
        job_config = bigquery.LoadJobConfig(autodetect=autodetect, **kwargs)
        if schema:
            job_config.schema = schema

        # load data
        try:
            with open(file, "rb") as file_obj:
                load_job = client.load_table_from_file(
                    file_obj,
                    table_ref,
                    rewind,
                    size,
                    num_retries,
                    job_config=job_config,
                )
        except IOError:
            raise IOError(f"Can't open and read from {path.as_posix()}.")

        load_job.result()  # block until job is finished


class CreateBigQueryTable(Task):
    """
    Ensures a BigQuery table exists; creates it otherwise. Note that most initialization keywords
    can optionally be provided at runtime.

    Args:
        - project (str, optional): the project to initialize the BigQuery Client with; if not
            provided, will default to the one inferred from your credentials
        - dataset (str, optional): the name of a dataset in that the table will be created
        - table (str, optional): the name of a table to create
        - schema (List[bigquery.SchemaField], optional): the schema to use when creating the table
        - clustering_fields (List[str], optional): a list of fields to cluster the table by
        - time_partitioning (bigquery.TimePartitioning, optional): a
            `bigquery.TimePartitioning` object specifying a partitioninig of the newly created
            table
        - **kwargs (optional): additional kwargs to pass to the `Task` constructor
    """

    def __init__(
        self,
        project: str = None,
        dataset: str = None,
        table: str = None,
        schema: List[bigquery.SchemaField] = None,
        clustering_fields: List[str] = None,
        time_partitioning: bigquery.TimePartitioning = None,
        **kwargs,
    ):
        self.project = project
        self.dataset = dataset
        self.table = table
        self.schema = schema
        self.clustering_fields = clustering_fields
        self.time_partitioning = time_partitioning
        super().__init__(**kwargs)

    @defaults_from_attrs("project", "dataset", "table", "schema")
    def run(
        self,
        project: str = None,
        credentials: dict = None,
        dataset: str = None,
        table: str = None,
        schema: List[bigquery.SchemaField] = None,
    ):
        """
        Run method for this Task.  Invoked by _calling_ this Task within a Flow context, after
        initialization.

        Args:
            - project (str, optional): the project to initialize the BigQuery Client with; if
                not provided, will default to the one inferred from your credentials
            - credentials (dict, optional): a JSON document containing Google Cloud
                credentials.  You should provide these at runtime with an upstream Secret task.
                If not provided, Prefect will first check `context` for `GCP_CREDENTIALS` and
                lastly will use default Google client logic.
            - dataset (str, optional): the name of a dataset in that the table will be created
            - table (str, optional): the name of a table to create
            - schema (List[bigquery.SchemaField], optional): the schema to use when creating
                the table

        Returns:
            - None

        Raises:
            - SUCCESS: a `SUCCESS` signal if the table already exists
        """
        client = get_bigquery_client(project=project, credentials=credentials)

        try:
            dataset_ref = client.get_dataset(dataset)
        except NotFound:
            self.logger.debug("Dataset {} not found, creating...".format(dataset))
            dataset_ref = client.create_dataset(dataset)

        table_ref = dataset_ref.table(table)
        try:
            client.get_table(table_ref)
            raise SUCCESS(
                "{dataset}.{table} already exists.".format(dataset=dataset, table=table)
            )
        except NotFound:
            self.logger.debug("Table {} not found, creating...".format(table))
            table = bigquery.Table(table_ref, schema=schema)

            # partitioning
            if self.time_partitioning:
                table.time_partitioning = self.time_partitioning

            # cluster for optimal data sorting/access
            if self.clustering_fields:
                table.clustering_fields = self.clustering_fields
            client.create_table(table)<|MERGE_RESOLUTION|>--- conflicted
+++ resolved
@@ -31,20 +31,13 @@
             query results to, if you don't want them returned; if provided, `table_dest` must
             also be provided
         - table_dest (str, optional): the optional name of a destination table to write the
-<<<<<<< HEAD
             query results to, if you don't want them returned; if provided, `dataset_dest` must also be
             provided
         - to_dataframe (bool, optional): if provided, returns the results of the query as a pandas dataframe 
             instead of a list of `bigquery.table.Row` objects. Defaults to False
-        - job_config (dict, optional): an optional dictionary of job configuration parameters; note that
-            the parameters provided here must be pickleable (e.g., dataset references will be rejected)
-=======
-            query results to, if you don't want them returned; if provided, `dataset_dest` must
-            also be provided
         - job_config (dict, optional): an optional dictionary of job configuration parameters;
             note that the parameters provided here must be pickleable (e.g., dataset references
             will be rejected)
->>>>>>> 0075f99b
         - **kwargs (optional): additional kwargs to pass to the `Task` constructor
     """
 
@@ -123,20 +116,13 @@
                 query results to, if you don't want them returned; if provided, `table_dest`
                 must also be provided
             - table_dest (str, optional): the optional name of a destination table to write the
-<<<<<<< HEAD
                 query results to, if you don't want them returned; if provided, `dataset_dest` must also be
                 provided
             - to_dataframe (bool, optional): if provided, returns the results of the query as a pandas dataframe 
                 instead of a list of `bigquery.table.Row` objects. Defaults to False
-            - job_config (dict, optional): an optional dictionary of job configuration parameters; note that
-                the parameters provided here must be pickleable (e.g., dataset references will be rejected)
-=======
-                query results to, if you don't want them returned; if provided, `dataset_dest`
-                must also be provided
             - job_config (dict, optional): an optional dictionary of job configuration
                 parameters; note that the parameters provided here must be pickleable (e.g.,
                 dataset references will be rejected)
->>>>>>> 0075f99b
 
         Raises:
             - ValueError: if the `query` is `None`
